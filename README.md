--- conflicted
+++ resolved
@@ -14,15 +14,6 @@
 a.j.blight@leeds.ac.uk
 ```
 
-<<<<<<< HEAD
-For use with **ROS2** bags, please refer to the [foxy](https://github.com/mlaiacker/rosbag2video/tree/foxy) branch.
-
-For use with **ROS1** bags, please proceed with the instructions below.
-
-## **Install**:
-
-**ffmpeg** is needed and can be installed on **Ubuntu** with:
-=======
 ## **Install**
 
 **ffmpeg** is needed and can be installed on **Ubuntu** with:
@@ -30,17 +21,12 @@
 ```bash
 sudo apt install ffmpeg
 ```
->>>>>>> 829dcdc2
 
 **ROS2** and **other stuff**.
 
-<<<<<<< HEAD
-**ros** and **other stuff**
-=======
 ```bash
 sudo apt install python3-sensor-msgs python3-opencv ros-foxy-rosbag2-transport
 ```
->>>>>>> 829dcdc2
 
 ## **Usage**
 
@@ -50,42 +36,6 @@
 Converts image sequence(s) in ros bag file(s) to video file(s) with fixed frame rate using ffmpeg
 ffmpeg needs to be installed!
 
-<<<<<<< HEAD
-## **Usage**:
-
-    rosbag2video.py [--fps 25] [--rate 1] [-o outputfile] [-v] [-s] [-t topic] bagfile1 [bagfile2] ...
-
-    Converts image sequence(s) in ros bag file(s) to video file(s) with fixed frame rate using ffmpeg
-    ffmpeg needs to be installed!
-
-    --fps   Sets FPS value that is passed to ffmpeg
-            Default is 25.
-    -h      Displays this help.
-    --ofile (-o) sets output file name.
-            If no output file name (-o) is given the filename '<prefix><topic>.mp4' is used and default output codec is h264.
-            Multiple image topics are supported only when -o option is _not_ used.
-            ffmpeg  will guess the format according to given extension.
-            Compressed and raw image messages are supported with mono8 and bgr8/rgb8/bggr8/rggb8 formats.
-    --rate  (-r) You may slow down or speed up the video.
-            Default is 1.0, that keeps the original speed.
-    -s      Shows each and every image extracted from the rosbag file (cv_bride is needed).
-    --topic (-t) Only the images from topic "topic" are used for the video output.
-    -v      Verbose messages are displayed.
-    --prefix (-p) set a output file name prefix othervise 'bagfile1' is used (if -o is not set).
-    --start Optional start time in seconds.
-    --end   Optional end time in seconds.
-
-## **Example Output**:
-
-    ./rosbag2video.py camera_and_state.bag
-
-    rosbag2video, by Maximilian Laiacker 2020 and Abel Gabor 2019
-
-    ############# COMPRESSED IMAGE  ######################
-    /image_raw/compressed  with datatype: sensor_msgs/CompressedImage
-
-    frame=   77 fps= 13 q=28.0 size=    1280kB time=00:00:00.96 bitrate=10922.2kbits/s speed=0.156x
-=======
 --fps   Sets FPS value that is passed to ffmpeg
             Default is 25.
 -h      Displays this help.
@@ -126,5 +76,4 @@
 ...
 Writing to output file, output.mp4
 
-```
->>>>>>> 829dcdc2
+```