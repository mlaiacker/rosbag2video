--- conflicted
+++ resolved
@@ -1,22 +1,5 @@
 #!/usr/bin/env python3
 """
-<<<<<<< HEAD
-rosbag2video.py
-rosbag to video file conversion tool
-by Abel Gabor 2019
-baquatelle@gmail.com
-requirements:
-sudo apt install python3-roslib python3-sensor-msgs python3-opencv ffmpeg
-based on the tool by Maximilian Laiacker 2016
-post@mlaiacker.de"""
-
-import roslib
-#roslib.load_manifest('rosbag')
-import rospy
-import rosbag
-import sys, getopt
-import datetime
-=======
 Module to generate video output given ROS 2 bag folders via direct
 sqlite3 extraction from .db3 files and metadata.yaml
 """
@@ -36,7 +19,6 @@
 # You should have received a copy of the GNU General Public License
 # along with this program. If not, see <http://www.gnu.org/licenses/>.
 
->>>>>>> b0f2ab5d
 import os
 import sys
 import subprocess
@@ -45,285 +27,6 @@
 from pathlib import Path
 from typing import Tuple
 
-<<<<<<< HEAD
-import numpy as np
-
-import shlex, subprocess
-
-MJPEG_VIDEO = 1
-RAWIMAGE_VIDEO = 2
-VIDEO_CONVERTER_TO_USE = "ffmpeg" # or you may want to use "avconv"
-
-def print_help():
-    print('rosbag2video.py [--fps 25] [--rate 1] [-o outputfile] [-v] [-s] [-t topic] bagfile1 [bagfile2] ...')
-    print()
-    print('Converts image sequence(s) in ros bag file(s) to video file(s) with fixed frame rate using',VIDEO_CONVERTER_TO_USE)
-    print(VIDEO_CONVERTER_TO_USE,'needs to be installed!')
-    print()
-    print('--fps   Sets FPS value that is passed to',VIDEO_CONVERTER_TO_USE)
-    print('        Default is 25.')
-    print('-h      Displays this help.')
-    print('--ofile (-o) sets output file name.')
-    print('        If no output file name (-o) is given the filename \'<prefix><topic>.mp4\' is used and default output codec is h264.')
-    print('        Multiple image topics are supported only when -o option is _not_ used.')
-    print('        ',VIDEO_CONVERTER_TO_USE,' will guess the format according to given extension.')
-    print('        Compressed and raw image messages are supported with mono8 and bgr8/rgb8/bggr8/rggb8 formats.')
-    print('--rate  (-r) You may slow down or speed up the video.')
-    print('        Default is 1.0, that keeps the original speed.')
-    print('-s      Shows each and every image extracted from the rosbag file (cv_bride is needed).')
-    print('--topic (-t) Only the images from topic "topic" are used for the video output.')
-    print('-v      Verbose messages are displayed.')
-    print('--prefix (-p) set a output file name prefix othervise \'bagfile1\' is used (if -o is not set).')
-    print('--start Optional start time in seconds.')
-    print('--end   Optional end time in seconds.')
-
-
-
-class RosVideoWriter():
-    def __init__(self, fps=25.0, rate=1.0, topic="", output_filename ="", display= False, verbose = False, start = rospy.Time(0), end = rospy.Time(sys.maxsize)):
-        self.opt_topic = topic
-        self.opt_out_file = output_filename
-        self.opt_verbose = verbose
-        self.opt_display_images = display
-        self.opt_start = start
-        self.opt_end = end
-        self.rate = rate
-        self.fps = fps
-        self.opt_prefix= None
-        self.t_first={}
-        self.t_file={}
-        self.t_video={}
-        self.p_avconv = {}
-
-    def parseArgs(self, args):
-        opts, opt_files = getopt.getopt(args,"hsvr:o:t:p:",["fps=","rate=","ofile=","topic=","start=","end=","prefix="])
-        for opt, arg in opts:
-            if opt == '-h':
-                print_help()
-                sys.exit(0)
-            elif opt == '-s':
-                self.opt_display_images = True
-            elif opt == '-v':
-                self.opt_verbose = True
-            elif opt in ("--fps"):
-                self.fps = float(arg)
-            elif opt in ("-r", "--rate"):
-                self.rate = float(arg)
-            elif opt in ("-o", "--ofile"):
-                self.opt_out_file = arg
-            elif opt in ("-t", "--topic"):
-                self.opt_topic = arg
-            elif opt in ("-p", "--prefix"):
-                self.opt_prefix = arg
-            elif opt in ("--start"):
-                self.opt_start = rospy.Time(int(arg))
-                if(self.opt_verbose):
-                    print("starting at",self.opt_start.to_sec())
-            elif opt in ("--end"):
-                self.opt_end = rospy.Time(int(arg))
-                if(self.opt_verbose):
-                    print("ending at",self.opt_end.to_sec())
-            else:
-                print("opz:", opt,'arg:', arg)
-
-        if (self.fps<=0):
-            print("invalid fps", self.fps)
-            self.fps = 1
-
-        if (self.rate<=0):
-            print("invalid rate", self.rate)
-            self.rate = 1
-
-        if(self.opt_verbose):
-            print("using ",self.fps," FPS")
-        return opt_files
-
-
-    # filter messages using type or only the opic we whant from the 'topic' argument
-    def filter_image_msgs(self, topic, datatype, md5sum, msg_def, header):
-        if(datatype=="sensor_msgs/CompressedImage"):
-            if (self.opt_topic != "" and self.opt_topic == topic) or self.opt_topic == "":
-                print("############# COMPRESSED IMAGE  ######################")
-                print(topic,' with datatype:', str(datatype))
-                print()
-                return True;
-
-        if(datatype=="theora_image_transport/Packet"):
-            if (self.opt_topic != "" and self.opt_topic == topic) or self.opt_topic == "":
-                print(topic,' with datatype:', str(datatype))
-                print('!!! theora is not supported, sorry !!!')
-                return False;
-
-        if(datatype=="sensor_msgs/Image"):
-            if (self.opt_topic != "" and self.opt_topic == topic) or self.opt_topic == "":
-                print("############# UNCOMPRESSED IMAGE ######################")
-                print(topic,' with datatype:', str(datatype))
-                print()
-                return True;
-
-        return False;
-
-
-    def write_output_video(self, msg, topic, t, video_fmt, pix_fmt = ""):
-        timestamp = datetime.datetime.now().strftime("%Y_%m_%d_%H_%M_%S")
-        # no data in this topic
-        if len(msg.data) == 0 :
-            return
-        # initiate data for this topic
-        if not topic in self.t_first :
-            self.t_first[topic] = t # timestamp of first image for this topic
-            self.t_video[topic] = 0
-            self.t_file[topic] = 0
-        # if multiple streams of images will start at different times the resulting video files will not be in sync
-        # current offset time we are in the bag file
-        self.t_file[topic] = (t-self.t_first[topic]).to_sec()
-        # fill video file up with images until we reache the current offset from the beginning of the bag file
-        while self.t_video[topic] < self.t_file[topic]/self.rate :
-            if not topic in self.p_avconv:
-                # we have to start a new process for this topic
-                if self.opt_verbose :
-                    print("Initializing pipe for topic", topic, "at time", t.to_sec())
-                if self.opt_out_file=="":
-                    out_file = timestamp + "_" + self.opt_prefix + str(topic).replace("/", "_")+".mp4"
-                else:
-                    out_file = timestamp + "_" + self.opt_out_file
-
-                if self.opt_verbose :
-                    print("Using output file ", out_file, " for topic ", topic, ".")
-
-                if video_fmt == MJPEG_VIDEO :
-                    cmd = [VIDEO_CONVERTER_TO_USE, '-v', '1', '-stats', '-r',str(self.fps),'-c','mjpeg','-f','mjpeg','-i','-','-an',out_file]
-                    self.p_avconv[topic] = subprocess.Popen(cmd, stdin=subprocess.PIPE)
-                    if self.opt_verbose :
-                        print("Using command line:")
-                        print(cmd)
-                elif video_fmt == RAWIMAGE_VIDEO :
-                    size = str(msg.width)+"x"+str(msg.height)
-                    cmd = [VIDEO_CONVERTER_TO_USE, '-v', '1', '-stats','-r',str(self.fps),'-f','rawvideo','-s',size,'-pix_fmt', pix_fmt,'-i','-','-an',out_file]
-                    self.p_avconv[topic] = subprocess.Popen(cmd, stdin=subprocess.PIPE)
-                    if self.opt_verbose :
-                        print("Using command line:")
-                        print(cmd)
-
-                else :
-                    print("Script error, unknown value for argument video_fmt in function write_output_video.")
-                    exit(1)
-            # send data to ffmpeg process pipe
-            self.p_avconv[topic].stdin.write(msg.data)
-            # next frame time
-            self.t_video[topic] += 1.0/self.fps
-
-    def addBag(self, filename):
-        if self.opt_display_images:
-            from cv_bridge import CvBridge, CvBridgeError
-            bridge = CvBridge()
-            cv_image = []
-
-        if self.opt_verbose :
-            print("Bagfile: {}".format(filename))
-
-        if not self.opt_prefix:
-            # create the output in the same folder and name as the bag file minu '.bag'
-            self.opt_prefix = bagfile[:-4]
-
-        #Go through the bag file
-        bag = rosbag.Bag(filename)
-        if self.opt_verbose :
-            print("Bag opened.")
-        # loop over all topics
-        for topic, msg, t in bag.read_messages(connection_filter=self.filter_image_msgs, start_time=self.opt_start, end_time=self.opt_end):
-            try:
-                if msg.format.find("jpeg")!=-1 :
-                    if msg.format.find("8")!=-1 and (msg.format.find("rgb")!=-1 or msg.format.find("bgr")!=-1 or msg.format.find("bgra")!=-1 ):
-                        if self.opt_display_images:
-                            np_arr = np.fromstring(msg.data, np.uint8)
-                            cv_image = cv2.imdecode(np_arr, cv2.CV_LOAD_IMAGE_COLOR)
-                        self.write_output_video( msg, topic, t, MJPEG_VIDEO )
-                    elif msg.format.find("mono8")!=-1 :
-                        if self.opt_display_images:
-                            np_arr = np.fromstring(msg.data, np.uint8)
-                            cv_image = cv2.imdecode(np_arr, cv2.CV_LOAD_IMAGE_COLOR)
-                        self.write_output_video( msg, topic, t, MJPEG_VIDEO )
-                    elif msg.format.find("16UC1")!=-1 :
-                        if self.opt_display_images:
-                            np_arr = np.fromstring(msg.data, np.uint16)
-                            cv_image = cv2.imdecode(np_arr, cv2.CV_LOAD_IMAGE_COLOR)
-                        self.write_output_video( msg, topic, t, MJPEG_VIDEO )
-                    else:
-                        print('unsupported jpeg format:', msg.format, '.', topic)
-
-            # has no attribute 'format'
-            except AttributeError:
-                try:
-                        pix_fmt=None
-                        if msg.encoding.find("mono8")!=-1 or msg.encoding.find("8UC1")!=-1:
-                            pix_fmt = "gray"
-                            if self.opt_display_images:
-                                cv_image = bridge.imgmsg_to_cv2(msg, "bgr8")
-
-                        elif msg.encoding.find("bgra")!=-1 :
-                            pix_fmt = "bgra"
-                            if self.opt_display_images:
-                                cv_image = bridge.imgmsg_to_cv2(msg, "bgr8")
-
-                        elif msg.encoding.find("bgr8")!=-1 :
-                            pix_fmt = "bgr24"
-                            if self.opt_display_images:
-                                cv_image = bridge.imgmsg_to_cv2(msg, "bgr8")
-                        elif msg.encoding.find("bggr8")!=-1 :
-                            pix_fmt = "bayer_bggr8"
-                            if self.opt_display_images:
-                                cv_image = bridge.imgmsg_to_cv2(msg, "bayer_bggr8")
-                        elif msg.encoding.find("rggb8")!=-1 :
-                            pix_fmt = "bayer_rggb8"
-                            if self.opt_display_images:
-                                cv_image = bridge.imgmsg_to_cv2(msg, "bayer_rggb8")
-                        elif msg.encoding.find("rgb8")!=-1 :
-                            pix_fmt = "rgb24"
-                            if self.opt_display_images:
-                                cv_image = bridge.imgmsg_to_cv2(msg, "bgr8")
-                        elif msg.encoding.find("16UC1")!=-1 or msg.encoding.find("mono16")!=-1:
-                            pix_fmt = "gray16le"
-                            if self.opt_display_images:
-                                cv_image = bridge.imgmsg_to_cv2(msg,"mono16") 
-                        elif msg.encoding.find('yuv422')!=-1 :
-                            np_arr = np.fromstring(msg.data, np.uint8)
-                            mat = np.reshape(np_arr, (480,640,2))
-                            cv_image = cv2.cvtColor(mat, cv2.COLOR_YUV2BGR_UYVY)
-                            msg.data = cv_image.tostring()
-                            pix_fmt = 'bgr24'
-                        else:
-                            print('unsupported encoding:', msg.encoding, topic)
-                            #exit(1)
-                        if pix_fmt:
-                            self.write_output_video( msg, topic, t, RAWIMAGE_VIDEO, pix_fmt )
-
-                except AttributeError:
-                    # maybe theora packet
-                    # theora not supported
-                    if self.opt_verbose :
-                        print("Could not handle this format. Maybe thoera packet? theora is not supported.")
-                    pass
-            if self.opt_display_images:
-                cv2.imshow(topic, cv_image)
-                key=cv2.waitKey(1)
-                if key==1048603:
-                    exit(1)
-        if self.p_avconv == {}:
-            print("No image topics found in bag:", filename)
-        bag.close()
-
-
-
-if __name__ == '__main__':
-    #print()
-    #print('rosbag2video, by Maximilian Laiacker 2020 and Abel Gabor 2019')
-    #print()
-
-    if len(sys.argv) < 2:
-        print('Please specify ros bag file(s)!')
-        print_help()
-=======
 import cv2
 from cv_bridge import CvBridge
 from rosbags.highlevel import AnyReader
@@ -383,7 +86,6 @@
             "[ERROR] - Could not handle this format."
             + " Maybe thoera packet? theora is not supported."
         )
->>>>>>> b0f2ab5d
         sys.exit(1)
     if IS_VERBOSE:
         print("[INFO] - pix_fmt:", pix_fmt)
